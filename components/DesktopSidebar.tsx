"use client";

import React, { useState, useEffect, useCallback } from "react";
import Link from "next/link";
import { usePathname } from "next/navigation";
import {
  Home,
  TrendingUp,
  User,
  LifeBuoy,
  Settings,
  LogOut,
  Wind,
} from "lucide-react";
import { cn } from "@/lib/utils";
import { useAuth } from "@/contexts/AuthContext";
import { Button } from "@/components/ui/button";
import { Avatar, AvatarFallback, AvatarImage } from "@/components/ui/avatar";

interface DesktopSidebarProps {
  onCrisis?: () => void;
  className?: string;
}

interface NavItem {
  path: string;
  icon: React.ComponentType<any>;
  label: string;
  description: string;
}

export function DesktopSidebar({ onCrisis, className }: DesktopSidebarProps) {
  const pathname = usePathname();
  const { user, signOut } = useAuth();
  const [isCollapsed, setIsCollapsed] = useState(false);
  const [isMounted, setIsMounted] = useState(false);

  useEffect(() => {
    setIsMounted(true);
  }, []);

  const mainNavItems: NavItem[] = [
    {
      path: "/dashboard",
      icon: Home,
      label: "Dashboard",
      description: "Overview & insights",
    },
    {
      path: "/timeline",
      icon: TrendingUp,
      label: "Timeline",
      description: "Air quality history",
    },
    {
      path: "/profile",
      icon: User,
      label: "Profile",
      description: "Account settings",
    },
    {
      path: "/resources",
      icon: LifeBuoy,
      label: "Resources",
      description: "Health & safety",
    },
  ];

  const secondaryNavItems: NavItem[] = [
    {
      path: "/settings",
      icon: Settings,
      label: "Settings",
      description: "App preferences",
    },
  ];

  const NavItemComponent = React.useCallback(
    ({ item, isActive }: { item: NavItem; isActive: boolean }) => {
      const Icon = item.icon;

      return (
        <Link
          href={item.path}
          className={cn(
            "relative flex items-center rounded-xl font-medium transition-all duration-300 ease-out group overflow-hidden",
            "focus:outline-none focus-visible:ring-2 focus-visible:ring-[#6200D9] focus-visible:ring-offset-2",
            isCollapsed ? "p-3 justify-center w-12 h-12" : "px-4 py-3",
            isActive
              ? "bg-gradient-to-r from-[#6200D9] to-[#4C00A8] text-white shadow-lg"
              : "text-[#64748B] hover:bg-gray-50 hover:text-[#0A1C40]"
          )}
        >
          <div
            className={cn(
              "flex items-center justify-center transition-all duration-300 ease-out",
              isCollapsed ? "w-5 h-5 mx-auto" : "w-5 h-5 flex-shrink-0"
            )}
          >
            <Icon
              className={cn(
                "transition-all duration-300 ease-out",
                isCollapsed ? "w-5 h-5" : "w-5 h-5",
                isActive
                  ? "text-white"
                  : "text-current group-hover:text-[#0A1C40]"
              )}
            />
          </div>

          <div
            className={cn(
              "transition-all duration-300 ease-out overflow-hidden",
              isCollapsed
                ? "w-0 opacity-0 ml-0"
                : "w-auto opacity-100 ml-3 flex-1"
            )}
          >
            <div className="font-semibold text-sm leading-tight truncate">
              {item.label}
            </div>
            <div
              className={cn(
                "text-xs leading-tight mt-0.5 transition-colors duration-300 ease-out truncate",
                isActive
                  ? "text-white/80"
                  : "text-[#64748B] group-hover:text-[#0A1C40]/80"
              )}
            >
              {item.description}
            </div>
          </div>

          {isActive && !isCollapsed && (
            <div className="ml-2 flex-shrink-0">
              <div className="w-2 h-2 bg-white rounded-full animate-pulse" />
            </div>
          )}

          {isCollapsed && (
            <div className="absolute left-full ml-2 px-2 py-1.5 bg-[#0A1C40] text-white text-xs rounded-md opacity-0 group-hover:opacity-100 pointer-events-none transition-opacity duration-200 whitespace-nowrap z-50 shadow-lg">
              {item.label}
              <div className="absolute left-0 top-1/2 -translate-y-1/2 -translate-x-1 w-1.5 h-1.5 bg-[#0A1C40] rotate-45" />
            </div>
          )}
        </Link>
      );
    },
    [isCollapsed]
  );

  if (!isMounted) {
    return null;
  }

  return (
    <aside
      className={cn(
        "fixed left-0 top-0 h-screen bg-white/95 backdrop-blur-sm border-r border-gray-200/80 shadow-xl transition-all duration-300 ease-out z-50 flex flex-col",
        isCollapsed ? "w-16" : "w-64",
        "overflow-x-hidden", // Prevent horizontal scrolling
        className
      )}
    >
      {/* Header */}
      <div className="relative p-4 border-b border-gray-200/50 flex-shrink-0">
        <div className="flex items-center justify-between">
          <div className="flex items-center">
            <div
              onClick={() => setIsCollapsed(!isCollapsed)}
              className="w-8 h-8 bg-gradient-to-br from-[#6200D9] to-[#4C00A8] rounded-lg flex items-center justify-center shadow-md flex-shrink-0 cursor-pointer transition-transform duration-300 ease-out hover:scale-105"
            >
              <Wind className="h-4 w-4 text-white transition-transform duration-300 ease-out" />
            </div>
            <div
              className={cn(
                "transition-all duration-300 ease-out overflow-hidden",
                isCollapsed ? "w-0 opacity-0 ml-0" : "w-auto opacity-100 ml-3"
              )}
            >
              <h1 className="text-lg font-bold text-[#0A1C40] whitespace-nowrap">
                AtmoWise
              </h1>
              <p className="text-xs text-[#64748B] -mt-0.5 whitespace-nowrap">
                Air Quality Tracker
              </p>
            </div>
          </div>

<<<<<<< HEAD
=======
          {/* Collapse Toggle Button - Only show when not collapsed */}
          {!isCollapsed && (
            <Button
              variant="ghost"
              size="sm"
              onClick={() => setIsCollapsed(!isCollapsed)}
              className="h-7 w-7 p-0 text-gray-500 hover:text-[#0A1C40] hover:bg-gray-100 rounded-md flex-shrink-0 transition-all duration-300 ease-out"
            >
              <ChevronLeft className="h-3.5 w-3.5 transition-transform duration-300 ease-out" />
            </Button>
          )}
>>>>>>> 82d2b310
        </div>
      </div>

      {/* Navigation Content */}
      <div className="flex-1 overflow-y-auto py-4 scrollbar-thin scrollbar-thumb-gray-300 scrollbar-track-transparent">
        {/* Main Navigation */}
<<<<<<< HEAD
        <nav className={cn("space-y-3 mt-16", isCollapsed ? "px-2" : "px-4")}>
          
=======
        <nav className={cn("space-y-2", isCollapsed ? "px-2" : "px-4")}>
          {!isCollapsed && (
            <h2 className="text-xs font-semibold text-[#64748B] uppercase tracking-wider px-2 mb-2 transition-all duration-300 ease-out">
              Navigation
            </h2>
          )}
>>>>>>> 82d2b310
          {mainNavItems.map((item) => (
            <NavItemComponent
              key={item.path}
              item={item}
              isActive={
                item.path === "/dashboard"
                  ? pathname === "/dashboard"
                  : pathname === item.path ||
                    pathname.startsWith(item.path + "/")
              }
            />
          ))}
        </nav>

        <div
          className={cn(
            "my-4 border-t border-gray-200/60 transition-all duration-300 ease-out",
            isCollapsed ? "mx-2" : "mx-4"
          )}
        />
      </div>

      {/* Footer */}
      <div
        className={cn(
          "border-t border-gray-200/50 flex-shrink-0 transition-all duration-300 ease-out",
          isCollapsed ? "p-3" : "p-4"
        )}
      >
        {!isCollapsed && (
          <div className="flex items-center space-x-3 mb-3 transition-all duration-300 ease-out">
            <Avatar className="h-8 w-8 ring-1 ring-gray-200 transition-all duration-300 ease-out">
              <AvatarImage
                src={`https://api.dicebear.com/7.x/initials/svg?seed=${
                  user?.email || "User"
                }`}
                alt="User Avatar"
              />
              <AvatarFallback className="bg-gradient-to-br from-[#6200D9] to-[#4C00A8] text-white text-xs whitespace-nowrap transition-all duration-300 ease-out">
                {user?.email?.charAt(0).toUpperCase() || "U"}
              </AvatarFallback>
            </Avatar>
            <div className="flex-1 min-w-0 transition-all duration-300 ease-out">
              <p className="text-sm font-medium text-[#0A1C40] truncate whitespace-nowrap">
                {user?.email?.split("@")[0] || "User"}
              </p>
              <p className="text-xs text-[#64748B] whitespace-nowrap">
                User Account
              </p>
            </div>
          </div>
        )}

        <Button
          variant="ghost"
          size="sm"
          onClick={signOut}
          className={cn(
            "w-full text-[#64748B] hover:text-[#0A1C40] hover:bg-gray-100 rounded-lg transition-all duration-300 ease-out",
            isCollapsed
              ? "justify-center p-2 h-12 w-12"
              : "justify-start px-3 py-2 h-10"
          )}
        >
          <LogOut
            className={cn(
              "transition-all duration-300 ease-out",
              isCollapsed ? "h-5 w-5" : "h-4 w-4"
            )}
          />
          {!isCollapsed && (
            <span className="ml-2 font-medium transition-all duration-300 ease-out">
              Sign Out
            </span>
          )}
        </Button>
      </div>
    </aside>
  );
}<|MERGE_RESOLUTION|>--- conflicted
+++ resolved
@@ -187,37 +187,18 @@
             </div>
           </div>
 
-<<<<<<< HEAD
-=======
-          {/* Collapse Toggle Button - Only show when not collapsed */}
-          {!isCollapsed && (
-            <Button
-              variant="ghost"
-              size="sm"
-              onClick={() => setIsCollapsed(!isCollapsed)}
-              className="h-7 w-7 p-0 text-gray-500 hover:text-[#0A1C40] hover:bg-gray-100 rounded-md flex-shrink-0 transition-all duration-300 ease-out"
-            >
-              <ChevronLeft className="h-3.5 w-3.5 transition-transform duration-300 ease-out" />
-            </Button>
-          )}
->>>>>>> 82d2b310
         </div>
       </div>
 
       {/* Navigation Content */}
       <div className="flex-1 overflow-y-auto py-4 scrollbar-thin scrollbar-thumb-gray-300 scrollbar-track-transparent">
         {/* Main Navigation */}
-<<<<<<< HEAD
-        <nav className={cn("space-y-3 mt-16", isCollapsed ? "px-2" : "px-4")}>
-          
-=======
-        <nav className={cn("space-y-2", isCollapsed ? "px-2" : "px-4")}>
+        <nav className={cn("space-y-3 mt-12", isCollapsed ? "px-2" : "px-4")}>
           {!isCollapsed && (
-            <h2 className="text-xs font-semibold text-[#64748B] uppercase tracking-wider px-2 mb-2 transition-all duration-300 ease-out">
+            <h2 className="text-xs font-semibold text-[#64748B] uppercase tracking-wider px-2 mb-2">
               Navigation
             </h2>
           )}
->>>>>>> 82d2b310
           {mainNavItems.map((item) => (
             <NavItemComponent
               key={item.path}
