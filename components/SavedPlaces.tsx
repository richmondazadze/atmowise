"use client";

import React, { useState } from "react";
import { Card, CardContent, CardHeader, CardTitle } from "@/components/ui/card";
import { Button } from "@/components/ui/button";
import { Badge } from "@/components/ui/badge";
import { useQuery, useMutation, useQueryClient } from "@tanstack/react-query";
import { useToast } from "@/hooks/use-toast";
import {
  MapPin,
  Home,
  Briefcase,
  Dumbbell,
  GraduationCap,
  Plus,
  Minus,
  Wind,
  Activity,
} from "lucide-react";
import { motion } from "framer-motion";
import type { SavedPlace } from "@shared/schema";

interface SavedPlacesProps {
  userId: string;
  onLocationSelect: (location: {
    lat: number;
    lon: number;
    label: string;
  }) => void;
}

const PLACE_TYPES = {
  home: { icon: Home, label: "Home", color: "bg-blue-100 text-blue-800" },
  work: {
    icon: Briefcase,
    label: "Work",
    color: "bg-green-100 text-green-800",
  },
  gym: { icon: Dumbbell, label: "Gym", color: "bg-purple-100 text-purple-800" },
  school: {
    icon: GraduationCap,
    label: "School",
    color: "bg-orange-100 text-orange-800",
  },
  custom: { icon: MapPin, label: "Custom", color: "bg-gray-100 text-gray-800" },
};

export function SavedPlaces({ userId, onLocationSelect }: SavedPlacesProps) {
  const [showAddForm, setShowAddForm] = useState(false);
  const [newPlace, setNewPlace] = useState({
    name: "",
    type: "custom" as keyof typeof PLACE_TYPES,
    lat: 0,
    lon: 0,
    address: "",
  });

  const queryClient = useQueryClient();
  const { toast } = useToast();

  // Fetch saved places
  const { data: savedPlaces = [], isLoading } = useQuery({
    queryKey: ["saved-places", userId],
    queryFn: async () => {
      const response = await fetch(`/api/saved-places?userId=${userId}`);
      if (!response.ok) return [];
      return response.json();
    },
    enabled: !!userId,
  });

  // Delete saved place mutation
  const deletePlaceMutation = useMutation({
    mutationFn: async (placeId: string) => {
      const response = await fetch(`/api/saved-places/${placeId}`, {
        method: "DELETE",
      });
      if (!response.ok) throw new Error("Failed to delete place");
    },
    onSuccess: () => {
      queryClient.invalidateQueries({ queryKey: ["saved-places", userId] });
      toast({
        title: "Place deleted",
        description: "The saved place has been removed.",
      });
    },
    onError: () => {
      toast({
        title: "Delete failed",
        description: "Please try again later.",
        variant: "destructive",
      });
    },
  });

  const handlePlaceSelect = (place: SavedPlace) => {
    onLocationSelect({
      lat: place.lat,
      lon: place.lon,
      label: place.address || place.name,
    });
  };

  const handleAddPlace = async () => {
    if (!newPlace.name.trim() || newPlace.lat === 0 || newPlace.lon === 0) {
      toast({
        title: "Invalid data",
        description: "Please provide a name and valid coordinates.",
        variant: "destructive",
      });
      return;
    }

    try {
      const response = await fetch("/api/saved-places", {
        method: "POST",
        headers: { "Content-Type": "application/json" },
        body: JSON.stringify({
          ...newPlace,
          userId,
        }),
      });

      if (response.ok) {
        queryClient.invalidateQueries({ queryKey: ["saved-places", userId] });
        setNewPlace({ name: "", type: "custom", lat: 0, lon: 0, address: "" });
        setShowAddForm(false);
        toast({
          title: "Place saved",
          description: "Your new place has been saved successfully.",
        });
      } else {
        throw new Error("Failed to save place");
      }
    } catch (error) {
      toast({
        title: "Save failed",
        description: "Please try again later.",
        variant: "destructive",
      });
    }
  };

  if (isLoading) {
    return (
      <Card className="card-solid rounded-xl lg:rounded-2xl p-4 lg:p-6">
        <div className="flex items-center justify-center h-32">
          <div className="animate-spin rounded-full h-8 w-8 border-b-2 border-[#6200D9]"></div>
        </div>
      </Card>
    );
  }

  return (
<<<<<<< HEAD
    <Card className="card-solid rounded-xl lg:rounded-2xl p-1 lg:p-1 hover:shadow-xl transition-all duration-300">
      <CardHeader className="pb-2">
=======
    <Card className="card-solid rounded-xl lg:rounded-2xl p-4 lg:p-6 hover:shadow-xl transition-all duration-300">
      <CardHeader className="pb-4">
>>>>>>> 586fd0db
        <div className="flex items-center justify-between">
          <CardTitle className="text-lg lg:text-xl font-bold text-[#0A1C40] flex items-center gap-2">
            <MapPin className="h-5 w-5 text-[#6200D9]" />
            Saved Places
          </CardTitle>
          <Button
            variant="outline"
            size="sm"
            onClick={() => setShowAddForm(!showAddForm)}
            className="flex items-center gap-2"
          >
            <Plus className="h-4 w-4" />
            Add Place
          </Button>
        </div>
      </CardHeader>

      <CardContent className="space-y-4">
        {/* Add New Place Form */}
        {showAddForm && (
          <motion.div
            initial={{ opacity: 0, height: 0 }}
            animate={{ opacity: 1, height: "auto" }}
            exit={{ opacity: 0, height: 0 }}
            className="p-4 bg-gray-50 rounded-xl border border-gray-200"
          >
            <h4 className="font-semibold text-[#0A1C40] mb-3">Add New Place</h4>
            <div className="space-y-3">
              <div>
                <label className="block text-sm font-medium text-[#0A1C40] mb-1">
                  Place Name
                </label>
                <input
                  type="text"
                  value={newPlace.name}
                  onChange={(e) =>
                    setNewPlace((prev) => ({ ...prev, name: e.target.value }))
                  }
                  placeholder="e.g., My Home, Office, Gym"
                  className="w-full px-3 py-2 border border-gray-200 rounded-lg focus:ring-2 focus:ring-[#6200D9] focus:border-transparent"
                />
              </div>

              <div>
                <label className="block text-sm font-medium text-[#0A1C40] mb-1">
                  Type
                </label>
                <div className="grid grid-cols-2 gap-2">
                  {Object.entries(PLACE_TYPES).map(
                    ([key, { icon: Icon, label, color }]) => (
                      <button
                        key={key}
                        onClick={() =>
                          setNewPlace((prev) => ({ ...prev, type: key as any }))
                        }
                        className={`p-2 rounded-lg border-2 transition-all duration-200 ${
                          newPlace.type === key
                            ? "border-[#6200D9] bg-[#6200D9]/5"
                            : "border-gray-200 hover:border-gray-300"
                        }`}
                      >
                        <Icon className="h-4 w-4 mx-auto mb-1" />
                        <div className="text-xs font-medium">{label}</div>
                      </button>
                    )
                  )}
                </div>
              </div>

              <div className="grid grid-cols-2 gap-3">
                <div>
                  <label className="block text-sm font-medium text-[#0A1C40] mb-1">
                    Latitude
                  </label>
                  <input
                    type="number"
                    step="any"
                    value={newPlace.lat || ""}
                    onChange={(e) =>
                      setNewPlace((prev) => ({
                        ...prev,
                        lat: parseFloat(e.target.value) || 0,
                      }))
                    }
                    placeholder="40.7128"
                    className="w-full px-3 py-2 border border-gray-200 rounded-lg focus:ring-2 focus:ring-[#6200D9] focus:border-transparent"
                  />
                </div>
                <div>
                  <label className="block text-sm font-medium text-[#0A1C40] mb-1">
                    Longitude
                  </label>
                  <input
                    type="number"
                    step="any"
                    value={newPlace.lon || ""}
                    onChange={(e) =>
                      setNewPlace((prev) => ({
                        ...prev,
                        lon: parseFloat(e.target.value) || 0,
                      }))
                    }
                    placeholder="-74.0060"
                    className="w-full px-3 py-2 border border-gray-200 rounded-lg focus:ring-2 focus:ring-[#6200D9] focus:border-transparent"
                  />
                </div>
              </div>

              <div>
                <label className="block text-sm font-medium text-[#0A1C40] mb-1">
                  Address (Optional)
                </label>
                <input
                  type="text"
                  value={newPlace.address}
                  onChange={(e) =>
                    setNewPlace((prev) => ({
                      ...prev,
                      address: e.target.value,
                    }))
                  }
                  placeholder="e.g., 123 Main St, New York, NY"
                  className="w-full px-3 py-2 border border-gray-200 rounded-lg focus:ring-2 focus:ring-[#6200D9] focus:border-transparent"
                />
              </div>

              <div className="flex justify-end space-x-2">
                <Button
                  variant="outline"
                  onClick={() => setShowAddForm(false)}
                  className="px-4 py-2"
                >
                  Cancel
                </Button>
                <Button
                  onClick={handleAddPlace}
                  className="px-4 py-2 bg-gradient-to-r from-[#6200D9] to-[#4C00A8] text-white font-semibold"
                >
                  Save Place
                </Button>
              </div>
            </div>
          </motion.div>
        )}

        {/* Saved Places List */}
        {savedPlaces.length === 0 ? (
          <div className="text-center py-8">
            <MapPin className="h-12 w-12 text-gray-400 mx-auto mb-3" />
            <p className="text-[#64748B] mb-2 font-medium">
              No saved places yet
            </p>
            <p className="text-sm text-[#64748B] leading-relaxed">
              Add your frequently visited locations for quick access
            </p>
          </div>
        ) : (
          <div className="space-y-3 max-h-80 overflow-y-auto scroll-smooth overscroll-contain">
            {savedPlaces.map((place: any) => {
              const typeInfo =
                PLACE_TYPES[place.type as keyof typeof PLACE_TYPES] ||
                PLACE_TYPES.custom;
              const TypeIcon = typeInfo.icon;

              return (
                <motion.div
                  key={place.id}
                  initial={{ opacity: 0, y: 20 }}
                  animate={{ opacity: 1, y: 0 }}
<<<<<<< HEAD
                  className="p-1.5 bg-white dark:bg-gray-800 rounded-xl border border-gray-200 dark:border-gray-700 hover:border-[#6200D9]/30 hover:shadow-md transition-all duration-200 cursor-pointer group touch-target"
=======
                  className="p-3 bg-white dark:bg-gray-800 rounded-xl border border-gray-200 dark:border-gray-700 hover:border-[#6200D9]/30 hover:shadow-md transition-all duration-200 cursor-pointer group touch-target"
>>>>>>> 586fd0db
                  onClick={() => handlePlaceSelect(place)}
                >
                  <div className="flex items-start justify-between mb-2">
                    <div className="flex items-center space-x-3 min-w-0 flex-1">
                      <div
                        className={`w-10 h-10 ${typeInfo.color} rounded-xl flex items-center justify-center flex-shrink-0`}
                      >
                        <TypeIcon className="h-5 w-5" />
                      </div>
                      <div className="min-w-0 flex-1">
                        <h4 className="font-semibold text-[#0A1C40] dark:text-white group-hover:text-[#6200D9] transition-colors truncate">
                          {place.name}
                        </h4>
                        {place.name !== typeInfo.label && (
                          <Badge variant="outline" className="text-xs mt-1 dark:border-gray-600 dark:text-gray-300">
                            {typeInfo.label}
                          </Badge>
                        )}
                      </div>
                    </div>
                    <Button
                      variant="ghost"
                      size="sm"
                      onClick={(e) => {
                        e.stopPropagation();
                        deletePlaceMutation.mutate(place.id);
                      }}
                      className="opacity-70 hover:opacity-100 transition-opacity text-red-500 hover:text-red-700 hover:bg-red-50 touch-target flex-shrink-0 rounded-full w-8 h-8 p-0"
                    >
                      <Minus className="h-4 w-4" />
                    </Button>
                  </div>

                  {place.address && (
                    <p className="text-sm text-[#64748B] dark:text-gray-400 mb-2 leading-relaxed">
                      {place.address}
                    </p>
                  )}

                  <div className="flex items-center justify-between text-xs text-[#64748B] dark:text-gray-400">
                    <span className="truncate">
                      {place.lat.toFixed(4)}, {place.lon.toFixed(4)}
                    </span>
                    <div className="flex items-center space-x-1 text-[#6200D9] dark:text-purple-400 flex-shrink-0">
                      <Wind className="h-3 w-3" />
                      <span>Check Air Quality</span>
                    </div>
                  </div>
                </motion.div>
              );
            })}
          </div>
        )}
      </CardContent>
    </Card>
  );
}<|MERGE_RESOLUTION|>--- conflicted
+++ resolved
@@ -152,13 +152,8 @@
   }
 
   return (
-<<<<<<< HEAD
-    <Card className="card-solid rounded-xl lg:rounded-2xl p-1 lg:p-1 hover:shadow-xl transition-all duration-300">
-      <CardHeader className="pb-2">
-=======
     <Card className="card-solid rounded-xl lg:rounded-2xl p-4 lg:p-6 hover:shadow-xl transition-all duration-300">
       <CardHeader className="pb-4">
->>>>>>> 586fd0db
         <div className="flex items-center justify-between">
           <CardTitle className="text-lg lg:text-xl font-bold text-[#0A1C40] flex items-center gap-2">
             <MapPin className="h-5 w-5 text-[#6200D9]" />
@@ -328,11 +323,7 @@
                   key={place.id}
                   initial={{ opacity: 0, y: 20 }}
                   animate={{ opacity: 1, y: 0 }}
-<<<<<<< HEAD
-                  className="p-1.5 bg-white dark:bg-gray-800 rounded-xl border border-gray-200 dark:border-gray-700 hover:border-[#6200D9]/30 hover:shadow-md transition-all duration-200 cursor-pointer group touch-target"
-=======
                   className="p-3 bg-white dark:bg-gray-800 rounded-xl border border-gray-200 dark:border-gray-700 hover:border-[#6200D9]/30 hover:shadow-md transition-all duration-200 cursor-pointer group touch-target"
->>>>>>> 586fd0db
                   onClick={() => handlePlaceSelect(place)}
                 >
                   <div className="flex items-start justify-between mb-2">
