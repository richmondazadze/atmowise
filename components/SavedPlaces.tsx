"use client";

import React, { useState } from "react";
import { Card, CardContent, CardHeader, CardTitle } from "@/components/ui/card";
import { Button } from "@/components/ui/button";
import { Badge } from "@/components/ui/badge";
import { useQuery, useMutation, useQueryClient } from "@tanstack/react-query";
import { useToast } from "@/hooks/use-toast";
import {
  MapPin,
  Home,
  Briefcase,
  Dumbbell,
  GraduationCap,
  Plus,
  Minus,
  Wind,
  Activity,
} from "lucide-react";
import { motion } from "framer-motion";
import type { SavedPlace } from "@shared/schema";

interface SavedPlacesProps {
  userId: string;
  onLocationSelect: (location: {
    lat: number;
    lon: number;
    label: string;
  }) => void;
}

const PLACE_TYPES = {
  home: { icon: Home, label: "Home", color: "bg-blue-100 text-blue-800" },
  work: {
    icon: Briefcase,
    label: "Work",
    color: "bg-green-100 text-green-800",
  },
  gym: { icon: Dumbbell, label: "Gym", color: "bg-purple-100 text-purple-800" },
  school: {
    icon: GraduationCap,
    label: "School",
    color: "bg-orange-100 text-orange-800",
  },
  custom: { icon: MapPin, label: "Custom", color: "bg-gray-100 text-gray-800" },
};

export function SavedPlaces({ userId, onLocationSelect }: SavedPlacesProps) {
  const [showAddForm, setShowAddForm] = useState(false);
  const [newPlace, setNewPlace] = useState({
    name: "",
    type: "custom" as keyof typeof PLACE_TYPES,
    lat: 0,
    lon: 0,
    address: "",
  });

  const queryClient = useQueryClient();
  const { toast } = useToast();

  // Fetch saved places
  const { data: savedPlaces = [], isLoading } = useQuery({
    queryKey: ["saved-places", userId],
    queryFn: async () => {
      const response = await fetch(`/api/saved-places?userId=${userId}`);
      if (!response.ok) return [];
      return response.json();
    },
    enabled: !!userId,
  });

  // Delete saved place mutation
  const deletePlaceMutation = useMutation({
    mutationFn: async (placeId: string) => {
      const response = await fetch(`/api/saved-places/${placeId}`, {
        method: "DELETE",
      });
      if (!response.ok) throw new Error("Failed to delete place");
    },
    onSuccess: () => {
      queryClient.invalidateQueries({ queryKey: ["saved-places", userId] });
      toast({
        title: "Place deleted",
        description: "The saved place has been removed.",
      });
    },
    onError: () => {
      toast({
        title: "Delete failed",
        description: "Please try again later.",
        variant: "destructive",
      });
    },
  });

  const handlePlaceSelect = (place: SavedPlace) => {
    onLocationSelect({
      lat: place.lat,
      lon: place.lon,
      label: place.address || place.name,
    });
  };

  const handleAddPlace = async () => {
    if (!newPlace.name.trim() || newPlace.lat === 0 || newPlace.lon === 0) {
      toast({
        title: "Invalid data",
        description: "Please provide a name and valid coordinates.",
        variant: "destructive",
      });
      return;
    }

    try {
      const response = await fetch("/api/saved-places", {
        method: "POST",
        headers: { "Content-Type": "application/json" },
        body: JSON.stringify({
          ...newPlace,
          userId,
        }),
      });

      if (response.ok) {
        queryClient.invalidateQueries({ queryKey: ["saved-places", userId] });
        setNewPlace({ name: "", type: "custom", lat: 0, lon: 0, address: "" });
        setShowAddForm(false);
        toast({
          title: "Place saved",
          description: "Your new place has been saved successfully.",
        });
      } else {
        throw new Error("Failed to save place");
      }
    } catch (error) {
      toast({
        title: "Save failed",
        description: "Please try again later.",
        variant: "destructive",
      });
    }
  };

  if (isLoading) {
    return (
      <Card className="card-solid rounded-xl lg:rounded-2xl p-3 lg:p-4">
        <div className="flex items-center justify-center h-32">
          <div className="animate-spin rounded-full h-8 w-8 border-b-2 border-[#6200D9]"></div>
        </div>
      </Card>
    );
  }

  return (
<<<<<<< HEAD
    <Card className="card-solid rounded-xl lg:rounded-2xl p-3 lg:p-4 hover:shadow-xl transition-all duration-300">
=======
    <Card className="card-solid rounded-xl lg:rounded-2xl p-1 lg:p-1 hover:shadow-xl transition-all duration-300">
>>>>>>> d597abf9
      <CardHeader className="pb-4">
        <div className="flex items-center justify-between">
          <CardTitle className="text-lg lg:text-xl font-bold text-[#0A1C40] flex items-center gap-2">
            <MapPin className="h-5 w-5 text-[#6200D9]" />
            Saved Places
          </CardTitle>
          <Button
            variant="outline"
            size="sm"
            onClick={() => setShowAddForm(!showAddForm)}
            className="flex items-center gap-2"
          >
            <Plus className="h-4 w-4" />
            Add Place
          </Button>
        </div>
      </CardHeader>

      <CardContent className="space-y-4">
        {/* Add New Place Form */}
        {showAddForm && (
          <motion.div
            initial={{ opacity: 0, height: 0 }}
            animate={{ opacity: 1, height: "auto" }}
            exit={{ opacity: 0, height: 0 }}
            className="p-3 bg-gray-50 rounded-xl border border-gray-200"
          >
            <h4 className="font-semibold text-[#0A1C40] mb-3">Add New Place</h4>
            <div className="space-y-3">
              <div>
                <label className="block text-sm font-medium text-[#0A1C40] mb-1">
                  Place Name
                </label>
                <input
                  type="text"
                  value={newPlace.name}
                  onChange={(e) =>
                    setNewPlace((prev) => ({ ...prev, name: e.target.value }))
                  }
                  placeholder="e.g., My Home, Office, Gym"
                  className="w-full px-3 py-2 border border-gray-200 rounded-lg focus:ring-2 focus:ring-[#6200D9] focus:border-transparent"
                />
              </div>

              <div>
                <label className="block text-sm font-medium text-[#0A1C40] mb-1">
                  Type
                </label>
                <div className="grid grid-cols-2 gap-2">
                  {Object.entries(PLACE_TYPES).map(
                    ([key, { icon: Icon, label, color }]) => (
                      <button
                        key={key}
                        onClick={() =>
                          setNewPlace((prev) => ({ ...prev, type: key as any }))
                        }
                        className={`p-2 rounded-lg border-2 transition-all duration-200 ${
                          newPlace.type === key
                            ? "border-[#6200D9] bg-[#6200D9]/5"
                            : "border-gray-200 hover:border-gray-300"
                        }`}
                      >
                        <Icon className="h-4 w-4 mx-auto mb-1" />
                        <div className="text-xs font-medium">{label}</div>
                      </button>
                    )
                  )}
                </div>
              </div>

              <div className="grid grid-cols-2 gap-3">
                <div>
                  <label className="block text-sm font-medium text-[#0A1C40] mb-1">
                    Latitude
                  </label>
                  <input
                    type="number"
                    step="any"
                    value={newPlace.lat || ""}
                    onChange={(e) =>
                      setNewPlace((prev) => ({
                        ...prev,
                        lat: parseFloat(e.target.value) || 0,
                      }))
                    }
                    placeholder="40.7128"
                    className="w-full px-3 py-2 border border-gray-200 rounded-lg focus:ring-2 focus:ring-[#6200D9] focus:border-transparent"
                  />
                </div>
                <div>
                  <label className="block text-sm font-medium text-[#0A1C40] mb-1">
                    Longitude
                  </label>
                  <input
                    type="number"
                    step="any"
                    value={newPlace.lon || ""}
                    onChange={(e) =>
                      setNewPlace((prev) => ({
                        ...prev,
                        lon: parseFloat(e.target.value) || 0,
                      }))
                    }
                    placeholder="-74.0060"
                    className="w-full px-3 py-2 border border-gray-200 rounded-lg focus:ring-2 focus:ring-[#6200D9] focus:border-transparent"
                  />
                </div>
              </div>

              <div>
                <label className="block text-sm font-medium text-[#0A1C40] mb-1">
                  Address (Optional)
                </label>
                <input
                  type="text"
                  value={newPlace.address}
                  onChange={(e) =>
                    setNewPlace((prev) => ({
                      ...prev,
                      address: e.target.value,
                    }))
                  }
                  placeholder="e.g., 123 Main St, New York, NY"
                  className="w-full px-3 py-2 border border-gray-200 rounded-lg focus:ring-2 focus:ring-[#6200D9] focus:border-transparent"
                />
              </div>

              <div className="flex justify-end space-x-2">
                <Button
                  variant="outline"
                  onClick={() => setShowAddForm(false)}
                  className="px-4 py-2"
                >
                  Cancel
                </Button>
                <Button
                  onClick={handleAddPlace}
                  className="px-4 py-2 bg-gradient-to-r from-[#6200D9] to-[#4C00A8] text-white font-semibold"
                >
                  Save Place
                </Button>
              </div>
            </div>
          </motion.div>
        )}

        {/* Saved Places List */}
        {savedPlaces.length === 0 ? (
          <div className="text-center py-8">
            <MapPin className="h-12 w-12 text-gray-400 mx-auto mb-3" />
            <p className="text-[#64748B] mb-2 font-medium">
              No saved places yet
            </p>
            <p className="text-sm text-[#64748B] leading-relaxed">
              Add your frequently visited locations for quick access
            </p>
          </div>
        ) : (
          <div className="space-y-3 max-h-80 overflow-y-auto scroll-smooth overscroll-contain">
            {savedPlaces.map((place: any) => {
              const typeInfo =
                PLACE_TYPES[place.type as keyof typeof PLACE_TYPES] ||
                PLACE_TYPES.custom;
              const TypeIcon = typeInfo.icon;

              return (
                <motion.div
                  key={place.id}
                  initial={{ opacity: 0, y: 20 }}
                  animate={{ opacity: 1, y: 0 }}
                  className="p-2 bg-white dark:bg-gray-800 rounded-xl border border-gray-200 dark:border-gray-700 hover:border-[#6200D9]/30 hover:shadow-md transition-all duration-200 cursor-pointer group touch-target"
                  onClick={() => handlePlaceSelect(place)}
                >
                  <div className="flex items-start justify-between mb-2">
                    <div className="flex items-center space-x-3 min-w-0 flex-1">
                      <div
                        className={`w-10 h-10 ${typeInfo.color} rounded-xl flex items-center justify-center flex-shrink-0`}
                      >
                        <TypeIcon className="h-5 w-5" />
                      </div>
                      <div className="min-w-0 flex-1">
                        <h4 className="font-semibold text-[#0A1C40] dark:text-white group-hover:text-[#6200D9] transition-colors truncate">
                          {place.name}
                        </h4>
                        {place.name !== typeInfo.label && (
                          <Badge variant="outline" className="text-xs mt-1 dark:border-gray-600 dark:text-gray-300">
                            {typeInfo.label}
                          </Badge>
                        )}
                      </div>
                    </div>
                    <Button
                      variant="ghost"
                      size="sm"
                      onClick={(e) => {
                        e.stopPropagation();
                        deletePlaceMutation.mutate(place.id);
                      }}
                      className="opacity-70 hover:opacity-100 transition-opacity text-red-500 hover:text-red-700 hover:bg-red-50 touch-target flex-shrink-0 rounded-full w-8 h-8 p-0"
                    >
                      <Minus className="h-4 w-4" />
                    </Button>
                  </div>

                  {place.address && (
                    <p className="text-sm text-[#64748B] dark:text-gray-400 mb-2 leading-relaxed">
                      {place.address}
                    </p>
                  )}

                  <div className="flex items-center justify-between text-xs text-[#64748B] dark:text-gray-400">
                    <span className="truncate">
                      {place.lat.toFixed(4)}, {place.lon.toFixed(4)}
                    </span>
                    <div className="flex items-center space-x-1 text-[#6200D9] dark:text-purple-400 flex-shrink-0">
                      <Wind className="h-3 w-3" />
                      <span>Check Air Quality</span>
                    </div>
                  </div>
                </motion.div>
              );
            })}
          </div>
        )}
      </CardContent>
    </Card>
  );
}<|MERGE_RESOLUTION|>--- conflicted
+++ resolved
@@ -152,11 +152,8 @@
   }
 
   return (
-<<<<<<< HEAD
+    <Card className="card-solid rounded-xl lg:rounded-2xl p-1 lg:p-1 hover:shadow-xl transition-all duration-300">
     <Card className="card-solid rounded-xl lg:rounded-2xl p-3 lg:p-4 hover:shadow-xl transition-all duration-300">
-=======
-    <Card className="card-solid rounded-xl lg:rounded-2xl p-1 lg:p-1 hover:shadow-xl transition-all duration-300">
->>>>>>> d597abf9
       <CardHeader className="pb-4">
         <div className="flex items-center justify-between">
           <CardTitle className="text-lg lg:text-xl font-bold text-[#0A1C40] flex items-center gap-2">
@@ -341,11 +338,12 @@
                         <h4 className="font-semibold text-[#0A1C40] dark:text-white group-hover:text-[#6200D9] transition-colors truncate">
                           {place.name}
                         </h4>
-                        {place.name !== typeInfo.label && (
-                          <Badge variant="outline" className="text-xs mt-1 dark:border-gray-600 dark:text-gray-300">
-                            {typeInfo.label}
-                          </Badge>
-                        )}
+                        <Badge
+                          variant="outline"
+                          className="text-xs mt-1 dark:border-gray-600 dark:text-gray-300"
+                        >
+                          {typeInfo.label}
+                        </Badge>
                       </div>
                     </div>
                     <Button
